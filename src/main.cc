--- conflicted
+++ resolved
@@ -200,19 +200,6 @@
     }
   }
 
-<<<<<<< HEAD
-
-  // Sanity check to see if the reads have quality values.
-  for (int64_t i=0; i<seqs_sam.get_sequences().size(); i++) {
-    if (seqs_sam.get_sequences()[i]->get_quality() == NULL || seqs_sam.get_sequences()[i]->get_quality_length() == 0) {
-      fprintf (stderr, "ERROR: Reads are not specified in a format which contains quality information. Exiting.\n");
-      exit(1);
-    }
-  }
-
-//  Consensus(parameters, seqs_gfa, seqs_sam);
-  ConsensusDirectFromAln(parameters, seqs_gfa, seqs_sam);
-=======
   ConsensusDirectFromAln(parameters, seqs_gfa, *seqs_sam);
   seqs_sam->Clear();
   if (seqs_sam) { delete seqs_sam; }
@@ -230,7 +217,6 @@
 //
 //  //  Consensus(parameters, seqs_gfa, seqs_sam);
 //  ConsensusDirectFromAln(parameters, seqs_gfa, seqs_generated_sam);
->>>>>>> 5fa09f96
 
 	return 0;
 }