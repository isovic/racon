--- conflicted
+++ resolved
@@ -12,15 +12,11 @@
 #include "cuda/cudapolisher.hpp"
 #endif
 
-<<<<<<< HEAD
-static const char* version = "v1.4.7";
-=======
 #ifndef RACON_VERSION
 #error "Undefined version for Racon. Please pass version using -DRACON_VERSION macro."
 #endif
 
 static const char* version = RACON_VERSION;
->>>>>>> 6fd05d5f
 static const int32_t CUDAALIGNER_INPUT_CODE = 10000;
 
 static struct option options[] = {
